# -*- coding: utf-8 -*-
from pandas_ta import np, pd
from pandas_ta.utils import get_offset, verify_series

try:
    from numba import njit
except ImportError:
    njit = lambda _: _

<<<<<<< HEAD

@njit
def np_trendflex(x: np.ndarray, n: int, k: int, alpha: float, pi: float, sqrt2: float):
    """Ehler's Trendflex
    http://traders.com/Documentation/FEEDbk_docs/2020/02/TradersTips.html"""
    m, ratio = x.size, 2 * sqrt2 / k
    a = np.exp(-pi * ratio)
    b = 2 * a * np.cos(180 * ratio)
    c = a * a - b + 1

    _f = np.zeros_like(x)
    _ms = np.zeros_like(x)
    result = np.zeros_like(x)

    for i in range(2, m):
        _f[i] =  0.5 * c * (x[i] + x[i - 1]) + b * _f[i - 1] - a * a * _f[i - 2]

    for i in range(n, m):
        _sum = 0
        for j in range(1, n):
            _sum += _f[i] - _f[i - j]
        _sum /= n

        _ms[i] = alpha * _sum * _sum + (1 - alpha) * _ms[i - 1]
        if _ms[i] != 0.0:
            result[i] = _sum / np.sqrt(_ms[i])

    return result


def trendflex(close, length=None, smooth=None, alpha=None, pi=None, sqrt2=None, offset=None, **kwargs):
    """Trendflex (TRENDFLEX)
=======
def trendflex(close: Series, length: int = None, smooth: int = None, alpha: float = None, offset: int = None,
              **kwargs) -> Series:
    """Trendflex (trendflex)
>>>>>>> c60aced2

    John F. Ehlers introduced two indicators within the article "Reflex: A New
    Zero-Lag Indicator” in February 2020, TASC magazine. One of which is the
    Trendflex, a lag reduced trend indicator. Both indicators (Reflex/Trendflex) are
    oscillators and complement each other with the focus for cycle and trend.

    Written for Pandas TA by rengel8 (2021-08-11) based on the implementation on
    ProRealCode (see Sources). Beyond the mentioned source, this implementation has
    a separate control parameter for the internal applied SuperSmoother.

    Sources:
        http://traders.com/Documentation/FEEDbk_docs/2020/02/TradersTips.html
        https://www.prorealcode.com/prorealtime-indicators/reflex-and-trendflex-indicators-john-f-ehlers/

    Args:
        close (pd.Series): Series of 'close's
        length (int): It's period. Default: 20
        smooth (int): Period of internal SuperSmoother Default: 20
        alpha (float): Alpha weight of Difference Sums. Default: 0.04
        pi (float): The value of PI to use. The default is Ehler's
            truncated value 3.14159. Adjust the value for more precision.
            Default: 3.14159
        sqrt2 (float): The value of sqrt(2) to use. The default is Ehler's
            truncated value 1.414. Adjust the value for more precision.
            Default: 1.414
        offset (int): How many periods to offset the result. Default: 0

    Kwargs:
        fillna (value, optional): pd.DataFrame.fillna(value)
        fill_method (value, optional): Type of fill method

    Returns:
        pd.Series: New feature generated.
    """
    # Validate arguments
    length = int(length) if isinstance(length, int) and length > 0 else 20
    smooth = int(smooth) if isinstance(smooth, int) and smooth > 0 else 20
    alpha = float(alpha) if isinstance(alpha, float) and alpha > 0 else 0.04
    pi = float(pi) if isinstance(pi, float) and pi > 0 else 3.14159
    sqrt2 = float(sqrt2) if isinstance(sqrt2, float) and sqrt2 > 0 else 1.414
    close = verify_series(close, max(length, smooth))
    offset = get_offset(offset)

    if close is None: return

    # Calculate Result
    np_close = close.values
    result = np_trendflex(np_close, length, smooth, alpha, pi, sqrt2)
    # print(f"\nresult:\n{result}\n")
    result[:length] = np.nan
    # print(f"result:\n{result}")
    result = pd.Series(result, index=close.index)

    # Offset
    if offset != 0:
        result = result.shift(offset)

    # Handle fills
    if "fillna" in kwargs:
        result.fillna(kwargs["fillna"], inplace=True)
    if "fill_method" in kwargs:
        result.fillna(method=kwargs["fill_method"], inplace=True)

    # Name and Categorize it
    result.name = f"TRENDFLEX_{length}_{smooth}_{alpha}"
    result.category = "trend"

    return result<|MERGE_RESOLUTION|>--- conflicted
+++ resolved
@@ -1,26 +1,26 @@
 # -*- coding: utf-8 -*-
-from pandas_ta import np, pd
+from numpy import cos, exp, nan, ndarray, sqrt, zeros_like
+from pandas import Series
 from pandas_ta.utils import get_offset, verify_series
+
 
 try:
     from numba import njit
 except ImportError:
     njit = lambda _: _
 
-<<<<<<< HEAD
-
 @njit
-def np_trendflex(x: np.ndarray, n: int, k: int, alpha: float, pi: float, sqrt2: float):
+def np_trendflex(x: ndarray, n: int, k: int, alpha: float, pi: float, sqrt2: float):
     """Ehler's Trendflex
     http://traders.com/Documentation/FEEDbk_docs/2020/02/TradersTips.html"""
     m, ratio = x.size, 2 * sqrt2 / k
-    a = np.exp(-pi * ratio)
-    b = 2 * a * np.cos(180 * ratio)
+    a = exp(-pi * ratio)
+    b = 2 * a * cos(180 * ratio)
     c = a * a - b + 1
 
-    _f = np.zeros_like(x)
-    _ms = np.zeros_like(x)
-    result = np.zeros_like(x)
+    _f = zeros_like(x)
+    _ms = zeros_like(x)
+    result = zeros_like(x)
 
     for i in range(2, m):
         _f[i] =  0.5 * c * (x[i] + x[i - 1]) + b * _f[i - 1] - a * a * _f[i - 2]
@@ -33,18 +33,18 @@
 
         _ms[i] = alpha * _sum * _sum + (1 - alpha) * _ms[i - 1]
         if _ms[i] != 0.0:
-            result[i] = _sum / np.sqrt(_ms[i])
+            result[i] = _sum / sqrt(_ms[i])
 
     return result
 
 
-def trendflex(close, length=None, smooth=None, alpha=None, pi=None, sqrt2=None, offset=None, **kwargs):
+def trendflex(
+        close: Series, length: int = None,
+        smooth: int = None, alpha: float = None,
+        pi: float = None, sqrt2: float = None,
+        offset: int = None, **kwargs
+    ) -> Series:
     """Trendflex (TRENDFLEX)
-=======
-def trendflex(close: Series, length: int = None, smooth: int = None, alpha: float = None, offset: int = None,
-              **kwargs) -> Series:
-    """Trendflex (trendflex)
->>>>>>> c60aced2
 
     John F. Ehlers introduced two indicators within the article "Reflex: A New
     Zero-Lag Indicator” in February 2020, TASC magazine. One of which is the
@@ -79,7 +79,7 @@
     Returns:
         pd.Series: New feature generated.
     """
-    # Validate arguments
+    # Validate
     length = int(length) if isinstance(length, int) and length > 0 else 20
     smooth = int(smooth) if isinstance(smooth, int) and smooth > 0 else 20
     alpha = float(alpha) if isinstance(alpha, float) and alpha > 0 else 0.04
@@ -90,25 +90,23 @@
 
     if close is None: return
 
-    # Calculate Result
+    # Calculate
     np_close = close.values
     result = np_trendflex(np_close, length, smooth, alpha, pi, sqrt2)
-    # print(f"\nresult:\n{result}\n")
-    result[:length] = np.nan
-    # print(f"result:\n{result}")
-    result = pd.Series(result, index=close.index)
+    result[:length] = nan
+    result = Series(result, index=close.index)
 
     # Offset
     if offset != 0:
         result = result.shift(offset)
 
-    # Handle fills
+    # Fill
     if "fillna" in kwargs:
         result.fillna(kwargs["fillna"], inplace=True)
     if "fill_method" in kwargs:
         result.fillna(method=kwargs["fill_method"], inplace=True)
 
-    # Name and Categorize it
+    # Name and Category
     result.name = f"TRENDFLEX_{length}_{smooth}_{alpha}"
     result.category = "trend"
 
