--- conflicted
+++ resolved
@@ -1,14 +1,13 @@
 # -*- coding: utf-8 -*-
-from pandas_ta import Imports, np
+from numpy import nan
+from pandas import Series
+from pandas_ta.maps import Imports
 from pandas_ta.utils import get_offset, verify_series
-from pandas import Series
 
 try:
     from numba import njit
 except ImportError:
     njit = lambda _: _
-
-<<<<<<< HEAD
 
 # Almost there
 # @njit
@@ -23,10 +22,11 @@
 #     # return np_prepend(result, n - 1)
 
 
-def ema(close, length=None, talib=None, presma=None, offset=None, **kwargs):
-=======
-def ema(close: Series, length: int = None, talib: bool = None, offset: int = None, **kwargs) -> Series:
->>>>>>> c60aced2
+def ema(
+        close: Series, length: int = None,
+        talib: bool = None, presma: bool = None,
+        offset: int = None, **kwargs
+    ) -> Series:
     """Exponential Moving Average (EMA)
 
     The Exponential Moving Average is more responsive moving average compared to the
@@ -56,7 +56,7 @@
     Returns:
         pd.Series: New feature generated.
     """
-    # Validate Arguments
+    # Validate
     length = int(length) if length and length > 0 else 10
     presma = bool(presma) if isinstance(presma, bool) else True
     mode_tal = bool(talib) if isinstance(talib, bool) else True
@@ -66,7 +66,7 @@
 
     if close is None: return
 
-    # Calculate Result
+    # Calculate
     if Imports["talib"] and mode_tal:
         from talib import EMA
         ema = EMA(close, length)
@@ -74,7 +74,7 @@
         if presma: # TA Lib implementation
             close = close.copy()
             sma_nth = close[0:length].mean()
-            close[:length - 1] = np.nan
+            close[:length - 1] = nan
             close.iloc[length - 1] = sma_nth
         ema = close.ewm(span=length, adjust=adjust).mean()
 
@@ -82,13 +82,13 @@
     if offset != 0:
         ema = ema.shift(offset)
 
-    # Handle fills
+    # Fill
     if "fillna" in kwargs:
         ema.fillna(kwargs["fillna"], inplace=True)
     if "fill_method" in kwargs:
         ema.fillna(method=kwargs["fill_method"], inplace=True)
 
-    # Name & Category
+    # Name and Category
     ema.name = f"EMA_{length}"
     ema.category = "overlap"
 
