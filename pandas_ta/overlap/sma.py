--- conflicted
+++ resolved
@@ -1,18 +1,19 @@
 # -*- coding: utf-8 -*-
-<<<<<<< HEAD
-from pandas_ta import Imports, np, pd
+from numpy import convolve, ndarray, ones
+from pandas import Series
+from pandas_ta.maps import Imports
 from pandas_ta.utils import get_offset, np_prepend, verify_series
+
 
 try:
     from numba import njit
 except ImportError:
     njit = lambda _: _
 
-
 @njit
-def np_sma(x: np.ndarray, n: int):
+def np_sma(x: ndarray, n: int):
     """https://github.com/numba/numba/issues/4119"""
-    result = np.convolve(np.ones(n) / n, x)[n - 1:1 - n]
+    result = convolve(ones(n) / n, x)[n - 1:1 - n]
     return np_prepend(result, n - 1)
 
 ## SMA: Alternative Implementations
@@ -21,21 +22,19 @@
 #     result = np.convolve(x, np.ones(n), mode="valid") / n
 #     return np_prepend(result, n - 1)
 
-
 # @njit
 # def np_sma(x: np.ndarray, n: int):
 #     csum = np.cumsum(x, dtype=float)
 #     csum[n:] = csum[n:] - csum[:-n]
 #     result = csum[n - 1:] / n
 #     return np_prepend(result, n - 1)
-=======
-from pandas_ta import Imports
-from pandas_ta.utils import get_offset, verify_series
-from pandas import Series
->>>>>>> c60aced2
 
 
-def sma(close: Series, length: int = None, talib: bool = None, offset: int = None, **kwargs) -> Series:
+def sma(
+        close: Series, length: int = None,
+        talib: bool = None,
+        offset: int = None, **kwargs
+    ) -> Series:
     """Simple Moving Average (SMA)
 
     The Simple Moving Average is the classic moving average that is the equally
@@ -60,7 +59,7 @@
     Returns:
         pd.Series: New feature generated.
     """
-    # Validate Arguments
+    # Validate
     length = int(length) if length and length > 0 else 10
     min_periods = int(kwargs["min_periods"]) if "min_periods" in kwargs and kwargs["min_periods"] is not None else length
     close = verify_series(close, max(length, min_periods))
@@ -69,26 +68,26 @@
 
     if close is None: return
 
-    # Calculate Result
+    # Calculate
     if Imports["talib"] and mode_tal:
         from talib import SMA
         sma = SMA(close, length)
     else:
         np_close = close.values
         sma = np_sma(np_close, length)
-        sma = pd.Series(sma, index=close.index)
+        sma = Series(sma, index=close.index)
 
     # Offset
     if offset != 0:
         sma = sma.shift(offset)
 
-    # Handle fills
+    # Fill
     if "fillna" in kwargs:
         sma.fillna(kwargs["fillna"], inplace=True)
     if "fill_method" in kwargs:
         sma.fillna(method=kwargs["fill_method"], inplace=True)
 
-    # Name & Category
+    # Name and Category
     sma.name = f"SMA_{length}"
     sma.category = "overlap"
 
